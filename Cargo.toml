[package]
name = "curve25519-dalek"
# Before incrementing:
# - update CHANGELOG
# - update html_root_url
# - update README if required by semver
<<<<<<< HEAD
version = "3.2.0"
=======
# - if README was updated, also update module documentation in src/lib.rs
version = "3.1.1"
>>>>>>> 5118ff1c
authors = ["Isis Lovecruft <isis@patternsinthevoid.net>",
           "Henry de Valence <hdevalence@hdevalence.ca>"]
readme = "README.md"
license = "BSD-3-Clause"
repository = "https://github.com/dalek-cryptography/curve25519-dalek"
homepage = "https://dalek.rs/curve25519-dalek"
documentation = "https://docs.rs/curve25519-dalek"
categories = ["cryptography", "no-std"]
keywords = ["cryptography", "crypto", "ristretto", "curve25519", "ristretto255"]
description = "A pure-Rust implementation of group operations on ristretto255 and Curve25519"
exclude = [
    "**/.gitignore",
    ".gitignore",
    ".travis.yml",
]

[package.metadata.docs.rs]
# Disabled for now since this is borked; tracking https://github.com/rust-lang/docs.rs/issues/302
# rustdoc-args = ["--html-in-header", ".cargo/registry/src/github.com-1ecc6299db9ec823/curve25519-dalek-0.13.2/rustdoc-include-katex-header.html"]
features = ["nightly", "simd_backend"]

[badges]
travis-ci = { repository = "dalek-cryptography/curve25519-dalek", branch = "master"}

[dev-dependencies]
sha2 = { version = "0.9", default-features = false }
bincode = "1"
criterion = "0.3.0"
hex = "0.4.2"
rand = "0.7"

[[bench]]
name = "dalek_benchmarks"
harness = false

[dependencies]
rand_core = { version = "0.5", default-features = false }
byteorder = { version = "^1.2.3", default-features = false, features = ["i128"] }
digest = { version = "0.9", default-features = false }
subtle = { version = "^2.2.1", default-features = false }
serde = { version = "1.0", default-features = false, optional = true, features = ["derive"] }
# The original packed_simd package was orphaned, see
# https://github.com/rust-lang/packed_simd/issues/303#issuecomment-701361161
packed_simd = { version = "0.3.4", package = "packed_simd_2", features = ["into_bits"], optional = true }
zeroize = { version = "1", default-features = false }
fiat-crypto = { version = "0.1.6", optional = true}

[features]
nightly = ["subtle/nightly"]
default = ["std", "u64_backend"]
std = ["alloc", "subtle/std", "rand_core/std"]
alloc = ["zeroize/alloc"]

# The u32 backend uses u32s with u64 products.
u32_backend = []
# The u64 backend uses u64s with u128 products.
u64_backend = []
# fiat-u64 backend (with formally-verified field arith) uses u64s with u128 products.
fiat_u64_backend = ["fiat-crypto"]
# fiat-u32 backend (with formally-verified field arith) uses u32s with u64 products.
fiat_u32_backend = ["fiat-crypto"]
# The SIMD backend uses parallel formulas, using either AVX2 or AVX512-IFMA.
simd_backend = ["nightly", "u64_backend", "packed_simd"]
# DEPRECATED: this is now an alias for `simd_backend` and may be removed
# in some future release.
avx2_backend = ["simd_backend"]<|MERGE_RESOLUTION|>--- conflicted
+++ resolved
@@ -4,12 +4,8 @@
 # - update CHANGELOG
 # - update html_root_url
 # - update README if required by semver
-<<<<<<< HEAD
+# - if README was updated, also update module documentation in src/lib.rs
 version = "3.2.0"
-=======
-# - if README was updated, also update module documentation in src/lib.rs
-version = "3.1.1"
->>>>>>> 5118ff1c
 authors = ["Isis Lovecruft <isis@patternsinthevoid.net>",
            "Henry de Valence <hdevalence@hdevalence.ca>"]
 readme = "README.md"
