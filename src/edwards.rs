// -*- mode: rust; -*-
//
// This file is part of curve25519-dalek.
// Copyright (c) 2016-2021 isis lovecruft
// Copyright (c) 2016-2020 Henry de Valence
// See LICENSE for licensing information.
//
// Authors:
// - isis agora lovecruft <isis@patternsinthevoid.net>
// - Henry de Valence <hdevalence@hdevalence.ca>

//! Group operations for Curve25519, in Edwards form.
//!
//! ## Encoding and Decoding
//!
//! Encoding is done by converting to and from a `CompressedEdwardsY`
//! struct, which is a typed wrapper around `[u8; 32]`.
//!
//! ## Equality Testing
//!
//! The `EdwardsPoint` struct implements the `subtle::ConstantTimeEq`
//! trait for constant-time equality checking, and the Rust `Eq` trait
//! for variable-time equality checking.
//!
//! ## Cofactor-related functions
//!
//! The order of the group of points on the curve \\(\mathcal E\\)
//! is \\(|\mathcal E| = 8\ell \\), so its structure is \\( \mathcal
//! E = \mathcal E[8] \times \mathcal E[\ell]\\).  The torsion
//! subgroup \\( \mathcal E[8] \\) consists of eight points of small
//! order.  Technically, all of \\(\mathcal E\\) is torsion, but we
//! use the word only to refer to the small \\(\mathcal E[8]\\) part, not
//! the large prime-order \\(\mathcal E[\ell]\\) part.
//!
//! To test if a point is in \\( \mathcal E[8] \\), use
//! `EdwardsPoint::is_small_order()`.
//!
//! To test if a point is in \\( \mathcal E[\ell] \\), use
//! `EdwardsPoint::is_torsion_free()`.
//!
//! To multiply by the cofactor, use `EdwardsPoint::mul_by_cofactor()`.
//!
//! To avoid dealing with cofactors entirely, consider using Ristretto.
//!
//! ## Scalars
//!
//! Scalars are represented by the `Scalar` struct.  To construct a scalar with a specific bit
//! pattern, see `Scalar::from_bits()`.
//!
//! ## Scalar Multiplication
//!
//! Scalar multiplication on Edwards points is provided by:
//!
//! * the `*` operator between a `Scalar` and a `EdwardsPoint`, which
//! performs constant-time variable-base scalar multiplication;
//!
//! * the `*` operator between a `Scalar` and a
//! `EdwardsBasepointTable`, which performs constant-time fixed-base
//! scalar multiplication;
//!
//! * an implementation of the
//! [`MultiscalarMul`](../traits/trait.MultiscalarMul.html) trait for
//! constant-time variable-base multiscalar multiplication;
//!
//! * an implementation of the
//! [`VartimeMultiscalarMul`](../traits/trait.VartimeMultiscalarMul.html)
//! trait for variable-time variable-base multiscalar multiplication;
//!
//! ## Implementation
//!
//! The Edwards arithmetic is implemented using the “extended twisted
//! coordinates” of Hisil, Wong, Carter, and Dawson, and the
//! corresponding complete formulas.  For more details,
//! see the [`curve_models` submodule][curve_models]
//! of the internal documentation.
//!
//! ## Validity Checking
//!
//! There is no function for checking whether a point is valid.
//! Instead, the `EdwardsPoint` struct is guaranteed to hold a valid
//! point on the curve.
//!
//! We use the Rust type system to make invalid points
//! unrepresentable: `EdwardsPoint` objects can only be created via
//! successful decompression of a compressed point, or else by
//! operations on other (valid) `EdwardsPoint`s.
//!
//! [curve_models]: https://doc-internal.dalek.rs/curve25519_dalek/backend/serial/curve_models/index.html

// We allow non snake_case names because coordinates in projective space are
// traditionally denoted by the capitalisation of their respective
// counterparts in affine space.  Yeah, you heard me, rustc, I'm gonna have my
// affine and projective cakes and eat both of them too.
#![allow(non_snake_case)]

use core::borrow::Borrow;
use core::fmt::Debug;
use core::iter::Iterator;
use core::iter::Sum;
use core::ops::{Add, Neg, Sub};
use core::ops::{AddAssign, SubAssign};
use core::ops::{Mul, MulAssign};

use subtle::Choice;
use subtle::ConditionallyNegatable;
use subtle::ConditionallySelectable;
use subtle::ConstantTimeEq;

use constants;

use field::FieldElement;
use scalar::Scalar;

use montgomery::MontgomeryPoint;

use backend::serial::curve_models::AffineNielsPoint;
use backend::serial::curve_models::CompletedPoint;
use backend::serial::curve_models::ProjectiveNielsPoint;
use backend::serial::curve_models::ProjectivePoint;

use window::LookupTableRadix16;
use window::LookupTableRadix32;
use window::LookupTableRadix64;
use window::LookupTableRadix128;
use window::LookupTableRadix256;

#[allow(unused_imports)]
use prelude::*;

use traits::BasepointTable;
use traits::ValidityCheck;
use traits::{Identity, IsIdentity};

#[cfg(any(feature = "alloc", feature = "std"))]
use traits::MultiscalarMul;
#[cfg(any(feature = "alloc", feature = "std"))]
use traits::{VartimeMultiscalarMul, VartimePrecomputedMultiscalarMul};

#[cfg(not(all(
    feature = "simd_backend",
    any(target_feature = "avx2", target_feature = "avx512ifma")
)))]
use backend::serial::scalar_mul;
#[cfg(all(
    feature = "simd_backend",
    any(target_feature = "avx2", target_feature = "avx512ifma")
))]
use backend::vector::scalar_mul;

// ------------------------------------------------------------------------
// Compressed points
// ------------------------------------------------------------------------

/// In "Edwards y" / "Ed25519" format, the curve point \\((x,y)\\) is
/// determined by the \\(y\\)-coordinate and the sign of \\(x\\).
///
/// The first 255 bits of a `CompressedEdwardsY` represent the
/// \\(y\\)-coordinate.  The high bit of the 32nd byte gives the sign of \\(x\\).
#[derive(Copy, Clone, Eq, PartialEq, Hash)]
pub struct CompressedEdwardsY(pub [u8; 32]);

impl ConstantTimeEq for CompressedEdwardsY {
    fn ct_eq(&self, other: &CompressedEdwardsY) -> Choice {
        self.as_bytes().ct_eq(other.as_bytes())
    }
}

impl Debug for CompressedEdwardsY {
    fn fmt(&self, f: &mut ::core::fmt::Formatter) -> ::core::fmt::Result {
        write!(f, "CompressedEdwardsY: {:?}", self.as_bytes())
    }
}

impl CompressedEdwardsY {
    /// View this `CompressedEdwardsY` as an array of bytes.
    pub fn as_bytes(&self) -> &[u8; 32] {
        &self.0
    }

    /// Copy this `CompressedEdwardsY` to an array of bytes.
    pub fn to_bytes(&self) -> [u8; 32] {
        self.0
    }

    /// Attempt to decompress to an `EdwardsPoint`.
    ///
    /// Returns `None` if the input is not the \\(y\\)-coordinate of a
    /// curve point.
    pub fn decompress(&self) -> Option<EdwardsPoint> {
        let Y = FieldElement::from_bytes(self.as_bytes());
        let Z = FieldElement::one();
        let YY = Y.square();
        let u = &YY - &Z;                            // u =  y²-1
        let v = &(&YY * &constants::EDWARDS_D) + &Z; // v = dy²+1
        let (is_valid_y_coord, mut X) = FieldElement::sqrt_ratio_i(&u, &v);

        if is_valid_y_coord.unwrap_u8() != 1u8 { return None; }

         // FieldElement::sqrt_ratio_i always returns the nonnegative square root,
         // so we negate according to the supplied sign bit.
        let compressed_sign_bit = Choice::from(self.as_bytes()[31] >> 7);
        X.conditional_negate(compressed_sign_bit);

        Some(EdwardsPoint{ X, Y, Z, T: &X * &Y })
    }
}

// ------------------------------------------------------------------------
// Serde support
// ------------------------------------------------------------------------
// Serializes to and from `EdwardsPoint` directly, doing compression
// and decompression internally.  This means that users can create
// structs containing `EdwardsPoint`s and use Serde's derived
// serializers to serialize those structures.

#[cfg(feature = "serde")]
use serde::{self, Serialize, Deserialize, Serializer, Deserializer};
#[cfg(feature = "serde")]
use serde::de::Visitor;

#[cfg(feature = "serde")]
impl Serialize for EdwardsPoint {
    fn serialize<S>(&self, serializer: S) -> Result<S::Ok, S::Error>
        where S: Serializer
    {
        use serde::ser::SerializeTuple;
        let mut tup = serializer.serialize_tuple(32)?;
        for byte in self.compress().as_bytes().iter() {
            tup.serialize_element(byte)?;
        }
        tup.end()
    }
}

#[cfg(feature = "serde")]
impl Serialize for CompressedEdwardsY {
    fn serialize<S>(&self, serializer: S) -> Result<S::Ok, S::Error>
        where S: Serializer
    {
        use serde::ser::SerializeTuple;
        let mut tup = serializer.serialize_tuple(32)?;
        for byte in self.as_bytes().iter() {
            tup.serialize_element(byte)?;
        }
        tup.end()
    }
}

#[cfg(feature = "serde")]
impl<'de> Deserialize<'de> for EdwardsPoint {
    fn deserialize<D>(deserializer: D) -> Result<Self, D::Error>
        where D: Deserializer<'de>
    {
        struct EdwardsPointVisitor;

        impl<'de> Visitor<'de> for EdwardsPointVisitor {
            type Value = EdwardsPoint;

            fn expecting(&self, formatter: &mut ::core::fmt::Formatter) -> ::core::fmt::Result {
                formatter.write_str("a valid point in Edwards y + sign format")
            }

            fn visit_seq<A>(self, mut seq: A) -> Result<EdwardsPoint, A::Error>
                where A: serde::de::SeqAccess<'de>
            {
                let mut bytes = [0u8; 32];
                for i in 0..32 {
                    bytes[i] = seq.next_element()?
                        .ok_or(serde::de::Error::invalid_length(i, &"expected 32 bytes"))?;
                }
                CompressedEdwardsY(bytes)
                    .decompress()
                    .ok_or(serde::de::Error::custom("decompression failed"))
            }
        }

        deserializer.deserialize_tuple(32, EdwardsPointVisitor)
    }
}

#[cfg(feature = "serde")]
impl<'de> Deserialize<'de> for CompressedEdwardsY {
    fn deserialize<D>(deserializer: D) -> Result<Self, D::Error>
        where D: Deserializer<'de>
    {
        struct CompressedEdwardsYVisitor;

        impl<'de> Visitor<'de> for CompressedEdwardsYVisitor {
            type Value = CompressedEdwardsY;

            fn expecting(&self, formatter: &mut ::core::fmt::Formatter) -> ::core::fmt::Result {
                formatter.write_str("32 bytes of data")
            }

            fn visit_seq<A>(self, mut seq: A) -> Result<CompressedEdwardsY, A::Error>
                where A: serde::de::SeqAccess<'de>
            {
                let mut bytes = [0u8; 32];
                for i in 0..32 {
                    bytes[i] = seq.next_element()?
                        .ok_or(serde::de::Error::invalid_length(i, &"expected 32 bytes"))?;
                }
                Ok(CompressedEdwardsY(bytes))
            }
        }

        deserializer.deserialize_tuple(32, CompressedEdwardsYVisitor)
    }
}

// ------------------------------------------------------------------------
// Internal point representations
// ------------------------------------------------------------------------

/// An `EdwardsPoint` represents a point on the Edwards form of Curve25519.
#[derive(Copy, Clone)]
#[allow(missing_docs)]
pub struct EdwardsPoint {
    pub(crate) X: FieldElement,
    pub(crate) Y: FieldElement,
    pub(crate) Z: FieldElement,
    pub(crate) T: FieldElement,
}

// ------------------------------------------------------------------------
// Constructors
// ------------------------------------------------------------------------

impl Identity for CompressedEdwardsY {
    fn identity() -> CompressedEdwardsY {
        CompressedEdwardsY([1, 0, 0, 0, 0, 0, 0, 0,
                            0, 0, 0, 0, 0, 0, 0, 0,
                            0, 0, 0, 0, 0, 0, 0, 0,
                            0, 0, 0, 0, 0, 0, 0, 0])
    }
}

impl Default for CompressedEdwardsY {
    fn default() -> CompressedEdwardsY {
        CompressedEdwardsY::identity()
    }
}

impl CompressedEdwardsY {
    /// Construct a `CompressedEdwardsY` from a slice of bytes.
    ///
    /// # Panics
    ///
    /// If the input `bytes` slice does not have a length of 32.
    pub fn from_slice(bytes: &[u8]) -> CompressedEdwardsY {
        let mut tmp = [0u8; 32];

        tmp.copy_from_slice(bytes);

        CompressedEdwardsY(tmp)
    }
}

impl Identity for EdwardsPoint {
    fn identity() -> EdwardsPoint {
        EdwardsPoint {
            X: FieldElement::zero(),
            Y: FieldElement::one(),
            Z: FieldElement::one(),
            T: FieldElement::zero(),
        }
    }
}

impl Default for EdwardsPoint {
    fn default() -> EdwardsPoint {
        EdwardsPoint::identity()
    }
}

// ------------------------------------------------------------------------
// Validity checks (for debugging, not CT)
// ------------------------------------------------------------------------

impl ValidityCheck for EdwardsPoint {
    fn is_valid(&self) -> bool {
        let point_on_curve = self.to_projective().is_valid();
        let on_segre_image = (&self.X * &self.Y) == (&self.Z * &self.T);

        point_on_curve && on_segre_image
    }
}

// ------------------------------------------------------------------------
// Constant-time assignment
// ------------------------------------------------------------------------

impl ConditionallySelectable for EdwardsPoint {
    fn conditional_select(a: &EdwardsPoint, b: &EdwardsPoint, choice: Choice) -> EdwardsPoint {
        EdwardsPoint {
            X: FieldElement::conditional_select(&a.X, &b.X, choice),
            Y: FieldElement::conditional_select(&a.Y, &b.Y, choice),
            Z: FieldElement::conditional_select(&a.Z, &b.Z, choice),
            T: FieldElement::conditional_select(&a.T, &b.T, choice),
        }
    }
}

// ------------------------------------------------------------------------
// Equality
// ------------------------------------------------------------------------

impl ConstantTimeEq for EdwardsPoint {
    fn ct_eq(&self, other: &EdwardsPoint) -> Choice {
        // We would like to check that the point (X/Z, Y/Z) is equal to
        // the point (X'/Z', Y'/Z') without converting into affine
        // coordinates (x, y) and (x', y'), which requires two inversions.
        // We have that X = xZ and X' = x'Z'. Thus, x = x' is equivalent to
        // (xZ)Z' = (x'Z')Z, and similarly for the y-coordinate.

        (&self.X * &other.Z).ct_eq(&(&other.X * &self.Z))
            & (&self.Y * &other.Z).ct_eq(&(&other.Y * &self.Z))
    }
}

impl PartialEq for EdwardsPoint {
    fn eq(&self, other: &EdwardsPoint) -> bool {
        self.ct_eq(other).unwrap_u8() == 1u8
    }
}

impl Eq for EdwardsPoint {}

// ------------------------------------------------------------------------
// Point conversions
// ------------------------------------------------------------------------

impl EdwardsPoint {
    /// Convert to a ProjectiveNielsPoint
    pub(crate) fn to_projective_niels(&self) -> ProjectiveNielsPoint {
        ProjectiveNielsPoint{
            Y_plus_X:  &self.Y + &self.X,
            Y_minus_X: &self.Y - &self.X,
            Z:          self.Z,
            T2d:       &self.T * &constants::EDWARDS_D2,
        }
    }

    /// Convert the representation of this point from extended
    /// coordinates to projective coordinates.
    ///
    /// Free.
    pub(crate) fn to_projective(&self) -> ProjectivePoint {
        ProjectivePoint{
            X: self.X,
            Y: self.Y,
            Z: self.Z,
        }
    }

    /// Dehomogenize to a AffineNielsPoint.
    /// Mainly for testing.
    pub(crate) fn to_affine_niels(&self) -> AffineNielsPoint {
        let recip = self.Z.invert();
        let x = &self.X * &recip;
        let y = &self.Y * &recip;
        let xy2d = &(&x * &y) * &constants::EDWARDS_D2;
        AffineNielsPoint{
            y_plus_x:  &y + &x,
            y_minus_x: &y - &x,
            xy2d
        }
    }

    /// Convert this `EdwardsPoint` on the Edwards model to the
    /// corresponding `MontgomeryPoint` on the Montgomery model.
    ///
    /// This function has one exceptional case; the identity point of
    /// the Edwards curve is sent to the 2-torsion point \\((0,0)\\)
    /// on the Montgomery curve.
    ///
    /// Note that this is a one-way conversion, since the Montgomery
    /// model does not retain sign information.
    pub fn to_montgomery(&self) -> MontgomeryPoint {
        // We have u = (1+y)/(1-y) = (Z+Y)/(Z-Y).
        //
        // The denominator is zero only when y=1, the identity point of
        // the Edwards curve.  Since 0.invert() = 0, in this case we
        // compute the 2-torsion point (0,0).
        let U = &self.Z + &self.Y;
        let W = &self.Z - &self.Y;
        let u = &U * &W.invert();
        MontgomeryPoint(u.to_bytes())
    }

    /// Compress this point to `CompressedEdwardsY` format.
    pub fn compress(&self) -> CompressedEdwardsY {
        let recip = self.Z.invert();
        let x = &self.X * &recip;
        let y = &self.Y * &recip;
        let mut s: [u8; 32];

        s = y.to_bytes();
        s[31] ^= x.is_negative().unwrap_u8() << 7;
        CompressedEdwardsY(s)
    }
}

// ------------------------------------------------------------------------
// Doubling
// ------------------------------------------------------------------------

impl EdwardsPoint {
    /// Add this point to itself.
    pub(crate) fn double(&self) -> EdwardsPoint {
        self.to_projective().double().to_extended()
    }
}

// ------------------------------------------------------------------------
// Addition and Subtraction
// ------------------------------------------------------------------------

impl<'a, 'b> Add<&'b EdwardsPoint> for &'a EdwardsPoint {
    type Output = EdwardsPoint;
    fn add(self, other: &'b EdwardsPoint) -> EdwardsPoint {
        (self + &other.to_projective_niels()).to_extended()
    }
}

define_add_variants!(LHS = EdwardsPoint, RHS = EdwardsPoint, Output = EdwardsPoint);

impl<'b> AddAssign<&'b EdwardsPoint> for EdwardsPoint {
    fn add_assign(&mut self, _rhs: &'b EdwardsPoint) {
        *self = (self as &EdwardsPoint) + _rhs;
    }
}

define_add_assign_variants!(LHS = EdwardsPoint, RHS = EdwardsPoint);

impl<'a, 'b> Sub<&'b EdwardsPoint> for &'a EdwardsPoint {
    type Output = EdwardsPoint;
    fn sub(self, other: &'b EdwardsPoint) -> EdwardsPoint {
        (self - &other.to_projective_niels()).to_extended()
    }
}

define_sub_variants!(LHS = EdwardsPoint, RHS = EdwardsPoint, Output = EdwardsPoint);

impl<'b> SubAssign<&'b EdwardsPoint> for EdwardsPoint {
    fn sub_assign(&mut self, _rhs: &'b EdwardsPoint) {
        *self = (self as &EdwardsPoint) - _rhs;
    }
}

define_sub_assign_variants!(LHS = EdwardsPoint, RHS = EdwardsPoint);

impl<T> Sum<T> for EdwardsPoint
where
    T: Borrow<EdwardsPoint>
{
    fn sum<I>(iter: I) -> Self
    where
        I: Iterator<Item = T>
    {
        iter.fold(EdwardsPoint::identity(), |acc, item| acc + item.borrow())
    }
}


// ------------------------------------------------------------------------
// Negation
// ------------------------------------------------------------------------

impl<'a> Neg for &'a EdwardsPoint {
    type Output = EdwardsPoint;

    fn neg(self) -> EdwardsPoint {
        EdwardsPoint{
            X: -(&self.X),
            Y:  self.Y,
            Z:  self.Z,
            T: -(&self.T),
        }
    }
}

impl Neg for EdwardsPoint {
    type Output = EdwardsPoint;

    fn neg(self) -> EdwardsPoint {
        -&self
    }
}

// ------------------------------------------------------------------------
// Scalar multiplication
// ------------------------------------------------------------------------

impl<'b> MulAssign<&'b Scalar> for EdwardsPoint {
    fn mul_assign(&mut self, scalar: &'b Scalar) {
        let result = (self as &EdwardsPoint) * scalar;
        *self = result;
    }
}

define_mul_assign_variants!(LHS = EdwardsPoint, RHS = Scalar);

define_mul_variants!(LHS = EdwardsPoint, RHS = Scalar, Output = EdwardsPoint);
define_mul_variants!(LHS = Scalar, RHS = EdwardsPoint, Output = EdwardsPoint);

impl<'a, 'b> Mul<&'b Scalar> for &'a EdwardsPoint {
    type Output = EdwardsPoint;
    /// Scalar multiplication: compute `scalar * self`.
    ///
    /// For scalar multiplication of a basepoint,
    /// `EdwardsBasepointTable` is approximately 4x faster.
    fn mul(self, scalar: &'b Scalar) -> EdwardsPoint {
        scalar_mul::variable_base::mul(self, scalar)
    }
}

impl<'a, 'b> Mul<&'b EdwardsPoint> for &'a Scalar {
    type Output = EdwardsPoint;

    /// Scalar multiplication: compute `scalar * self`.
    ///
    /// For scalar multiplication of a basepoint,
    /// `EdwardsBasepointTable` is approximately 4x faster.
    fn mul(self, point: &'b EdwardsPoint) -> EdwardsPoint {
        point * self
    }
}

// ------------------------------------------------------------------------
// Multiscalar Multiplication impls
// ------------------------------------------------------------------------

// These use the iterator's size hint and the target settings to
// forward to a specific backend implementation.

#[cfg(feature = "alloc")]
impl MultiscalarMul for EdwardsPoint {
    type Point = EdwardsPoint;

    fn multiscalar_mul<I, J>(scalars: I, points: J) -> EdwardsPoint
    where
        I: IntoIterator,
        I::Item: Borrow<Scalar>,
        J: IntoIterator,
        J::Item: Borrow<EdwardsPoint>,
    {
        // Sanity-check lengths of input iterators
        let mut scalars = scalars.into_iter();
        let mut points = points.into_iter();

        // Lower and upper bounds on iterators
        let (s_lo, s_hi) = scalars.by_ref().size_hint();
        let (p_lo, p_hi) = points.by_ref().size_hint();

        // They should all be equal
        assert_eq!(s_lo, p_lo);
        assert_eq!(s_hi, Some(s_lo));
        assert_eq!(p_hi, Some(p_lo));

        // Now we know there's a single size.  When we do
        // size-dependent algorithm dispatch, use this as the hint.
        let _size = s_lo;

        scalar_mul::straus::Straus::multiscalar_mul(scalars, points)
    }
}

#[cfg(feature = "alloc")]
impl VartimeMultiscalarMul for EdwardsPoint {
    type Point = EdwardsPoint;

    fn optional_multiscalar_mul<I, J>(scalars: I, points: J) -> Option<EdwardsPoint>
    where
        I: IntoIterator,
        I::Item: Borrow<Scalar>,
        J: IntoIterator<Item = Option<EdwardsPoint>>,
    {
        // Sanity-check lengths of input iterators
        let mut scalars = scalars.into_iter();
        let mut points = points.into_iter();

        // Lower and upper bounds on iterators
        let (s_lo, s_hi) = scalars.by_ref().size_hint();
        let (p_lo, p_hi) = points.by_ref().size_hint();

        // They should all be equal
        assert_eq!(s_lo, p_lo);
        assert_eq!(s_hi, Some(s_lo));
        assert_eq!(p_hi, Some(p_lo));

        // Now we know there's a single size.
        // Use this as the hint to decide which algorithm to use.
        let size = s_lo;

        if size < 190 {
            scalar_mul::straus::Straus::optional_multiscalar_mul(scalars, points)
        } else {
            scalar_mul::pippenger::Pippenger::optional_multiscalar_mul(scalars, points)
        }
    }
}

/// Precomputation for variable-time multiscalar multiplication with `EdwardsPoint`s.
// This wraps the inner implementation in a facade type so that we can
// decouple stability of the inner type from the stability of the
// outer type.
#[cfg(feature = "alloc")]
pub struct VartimeEdwardsPrecomputation(scalar_mul::precomputed_straus::VartimePrecomputedStraus);

#[cfg(feature = "alloc")]
impl VartimePrecomputedMultiscalarMul for VartimeEdwardsPrecomputation {
    type Point = EdwardsPoint;

    fn new<I>(static_points: I) -> Self
    where
        I: IntoIterator,
        I::Item: Borrow<Self::Point>,
    {
        Self(scalar_mul::precomputed_straus::VartimePrecomputedStraus::new(static_points))
    }

    fn optional_mixed_multiscalar_mul<I, J, K>(
        &self,
        static_scalars: I,
        dynamic_scalars: J,
        dynamic_points: K,
    ) -> Option<Self::Point>
    where
        I: IntoIterator,
        I::Item: Borrow<Scalar>,
        J: IntoIterator,
        J::Item: Borrow<Scalar>,
        K: IntoIterator<Item = Option<Self::Point>>,
    {
        self.0
            .optional_mixed_multiscalar_mul(static_scalars, dynamic_scalars, dynamic_points)
    }
}

impl EdwardsPoint {
    /// Compute \\(aA + bB\\) in variable time, where \\(B\\) is the Ed25519 basepoint.
    pub fn vartime_double_scalar_mul_basepoint(
        a: &Scalar,
        A: &EdwardsPoint,
        b: &Scalar,
    ) -> EdwardsPoint {
        scalar_mul::vartime_double_base::mul(a, A, b)
    }
}

macro_rules! impl_basepoint_table {
    (Name = $name:ident, LookupTable = $table:ident, Point = $point:ty, Radix = $radix:expr, Additions = $adds:expr) => {

/// A precomputed table of multiples of a basepoint, for accelerating
/// fixed-base scalar multiplication.  One table, for the Ed25519
/// basepoint, is provided in the `constants` module.
///
/// The basepoint tables are reasonably large, so they should probably be boxed.
///
/// The sizes for the tables and the number of additions required for one scalar
/// multiplication are as follows:
///
/// * [`EdwardsBasepointTableRadix16`]: 30KB, 64A
///   (this is the default size, and is used for [`ED25519_BASEPOINT_TABLE`])
/// * [`EdwardsBasepointTableRadix64`]: 120KB, 43A
/// * [`EdwardsBasepointTableRadix128`]: 240KB, 37A
/// * [`EdwardsBasepointTableRadix256`]: 480KB, 33A
///
/// # Why 33 additions for radix-256?
///
/// Normally, the radix-256 tables would allow for only 32 additions per scalar
/// multiplication.  However, due to the fact that standardised definitions of
/// legacy protocols—such as x25519—require allowing unreduced 255-bit scalar
/// invariants, when converting such an unreduced scalar's representation to
/// radix-\\(2^{8}\\), we cannot guarantee the carry bit will fit in the last
/// coefficient (the coefficients are `i8`s).  When, \\(w\\), the power-of-2 of
/// the radix, is \\(w < 8\\), we can fold the final carry onto the last
/// coefficient, \\(d\\), because \\(d < 2^{w/2}\\), so
/// $$
///     d + carry \cdot 2^{w} = d + 1 \cdot 2^{w} < 2^{w+1} < 2^{8}
/// $$
/// When \\(w = 8\\), we can't fit \\(carry \cdot 2^{w}\\) into an `i8`, so we
/// add the carry bit onto an additional coefficient.
#[derive(Clone)]
pub struct $name(pub(crate) [$table<AffineNielsPoint>; 32]);

impl BasepointTable for $name {
    type Point = $point;

    /// Create a table of precomputed multiples of `basepoint`.
    fn create(basepoint: &$point) -> $name {
        // XXX use init_with
        let mut table = $name([$table::default(); 32]);
        let mut P = *basepoint;
        for i in 0..32 {
            // P = (2w)^i * B
            table.0[i] = $table::from(&P);
            P = P.mul_by_pow_2($radix + $radix);
        }
        table
    }

<<<<<<< HEAD
impl EdwardsBasepointTable {
    /// The computation uses Pippenger's algorithm, as described on
    /// page 13 of the Ed25519 paper.  Write the scalar \\(a\\) in radix \\(16\\) with
    /// coefficients in \\([-8,8)\\), i.e.,
=======
    /// Get the basepoint for this table as an `EdwardsPoint`.
    fn basepoint(&self) -> $point {
        // self.0[0].select(1) = 1*(16^2)^0*B
        // but as an `AffineNielsPoint`, so add identity to convert to extended.
        (&<$point>::identity() + &self.0[0].select(1)).to_extended()
    }

    /// The computation uses Pippeneger's algorithm, as described for the
    /// specific case of radix-16 on page 13 of the Ed25519 paper.
    ///
    /// # Piggenger's Algorithm Generalised
    ///
    /// Write the scalar \\(a\\) in radix-\\(w\\), where \\(w\\) is a power of
    /// 2, with coefficients in \\([\frac{-w}{2},\frac{w}{2})\\), i.e.,
    /// $$
    ///     a = a\_0 + a\_1 w\^1 + \cdots + a\_{x} w\^{x},
>>>>>>> 77e78027
    /// $$
    /// with
    /// $$
    ///     \frac{-w}{2} \leq a_i < \frac{w}{2}, \cdots, \frac{-w}{2} \leq a\_{x} \leq \frac{w}{2}
    /// $$
    /// and the number of additions, \\(x\\), is given by \\(x = \lceil \frac{256}{w} \rceil\\).
    /// Then
    /// $$
    ///     a B = a\_0 B + a\_1 w\^1 B + \cdots + a\_{x-1} w\^{x-1} B.
    /// $$
    /// Grouping even and odd coefficients gives
    /// $$
    /// \begin{aligned}
    ///     a B = \quad a\_0 w\^0 B +& a\_2 w\^2 B + \cdots + a\_{x-2} w\^{x-2} B    \\\\
    ///               + a\_1 w\^1 B +& a\_3 w\^3 B + \cdots + a\_{x-1} w\^{x-1} B    \\\\
    ///         = \quad(a\_0 w\^0 B +& a\_2 w\^2 B + \cdots + a\_{x-2} w\^{x-2} B)   \\\\
    ///             + w(a\_1 w\^0 B +& a\_3 w\^2 B + \cdots + a\_{x-1} w\^{x-2} B).  \\\\
    /// \end{aligned}
    /// $$
    /// For each \\(i = 0 \ldots 31\\), we create a lookup table of
    /// $$
    /// [w\^{2i} B, \ldots, \frac{w}{2}\cdotw\^{2i} B],
    /// $$
    /// and use it to select \\( y \cdot w\^{2i} \cdot B \\) in constant time.
    ///
    /// The radix-\\(w\\) representation requires that the scalar is bounded
    /// by \\(2\^{255}\\), which is always the case.
    ///
    /// The above algorithm is trivially generalised to other powers-of-2 radices.
    fn basepoint_mul(&self, scalar: &Scalar) -> $point {
        let a = scalar.to_radix_2w($radix);

        let tables = &self.0;
        let mut P = <$point>::identity();

        for i in (0..$adds).filter(|x| x % 2 == 1) {
            P = (&P + &tables[i/2].select(a[i])).to_extended();
        }

        P = P.mul_by_pow_2($radix);

        for i in (0..$adds).filter(|x| x % 2 == 0) {
            P = (&P + &tables[i/2].select(a[i])).to_extended();
        }

        P
    }
}

impl<'a, 'b> Mul<&'b Scalar> for &'a $name {
    type Output = $point;

    /// Construct an `EdwardsPoint` from a `Scalar` \\(a\\) by
    /// computing the multiple \\(aB\\) of this basepoint \\(B\\).
    fn mul(self, scalar: &'b Scalar) -> $point {
        // delegate to a private function so that its documentation appears in internal docs
        self.basepoint_mul(scalar)
    }
}

impl<'a, 'b> Mul<&'a $name> for &'b Scalar {
    type Output = $point;

    /// Construct an `EdwardsPoint` from a `Scalar` \\(a\\) by
    /// computing the multiple \\(aB\\) of this basepoint \\(B\\).
    fn mul(self, basepoint_table: &'a $name) -> $point {
        basepoint_table * self
    }
}

impl Debug for $name {
    fn fmt(&self, f: &mut ::core::fmt::Formatter) -> ::core::fmt::Result {
        write!(f, "{:?}([\n", stringify!($name))?;
        for i in 0..32 {
            write!(f, "\t{:?},\n", &self.0[i])?;
        }
        write!(f, "])")
    }
}

}} // End macro_rules! impl_basepoint_table

// The number of additions required is ceil(256/w) where w is the radix representation.
impl_basepoint_table! {Name = EdwardsBasepointTable, LookupTable = LookupTableRadix16, Point = EdwardsPoint, Radix = 4, Additions = 64}
impl_basepoint_table! {Name = EdwardsBasepointTableRadix32, LookupTable = LookupTableRadix32, Point = EdwardsPoint, Radix = 5, Additions = 52}
impl_basepoint_table! {Name = EdwardsBasepointTableRadix64, LookupTable = LookupTableRadix64, Point = EdwardsPoint, Radix = 6, Additions = 43}
impl_basepoint_table! {Name = EdwardsBasepointTableRadix128, LookupTable = LookupTableRadix128, Point = EdwardsPoint, Radix = 7, Additions = 37}
impl_basepoint_table! {Name = EdwardsBasepointTableRadix256, LookupTable = LookupTableRadix256, Point = EdwardsPoint, Radix = 8, Additions = 33}

/// A type-alias for [`EdwardsBasepointTable`] because the latter is
/// used as a constructor in the `constants` module.
//
// Same as for `LookupTableRadix16`, we have to define `EdwardsBasepointTable`
// first, because it's used as a constructor, and then provide a type alias for
// it.
pub type EdwardsBasepointTableRadix16 = EdwardsBasepointTable;

macro_rules! impl_basepoint_table_conversions {
    (LHS = $lhs:ty, RHS = $rhs:ty) => {
        impl<'a> From<&'a $lhs> for $rhs {
            fn from(table: &'a $lhs) -> $rhs {
                <$rhs>::create(&table.basepoint())
            }
        }

        impl<'a> From<&'a $rhs> for $lhs {
            fn from(table: &'a $rhs) -> $lhs {
                <$lhs>::create(&table.basepoint())
            }
        }
    }
}

impl_basepoint_table_conversions!{LHS = EdwardsBasepointTableRadix16, RHS = EdwardsBasepointTableRadix32}
impl_basepoint_table_conversions!{LHS = EdwardsBasepointTableRadix16, RHS = EdwardsBasepointTableRadix64}
impl_basepoint_table_conversions!{LHS = EdwardsBasepointTableRadix16, RHS = EdwardsBasepointTableRadix128}
impl_basepoint_table_conversions!{LHS = EdwardsBasepointTableRadix16, RHS = EdwardsBasepointTableRadix256}

impl_basepoint_table_conversions!{LHS = EdwardsBasepointTableRadix32, RHS = EdwardsBasepointTableRadix64}
impl_basepoint_table_conversions!{LHS = EdwardsBasepointTableRadix32, RHS = EdwardsBasepointTableRadix128}
impl_basepoint_table_conversions!{LHS = EdwardsBasepointTableRadix32, RHS = EdwardsBasepointTableRadix256}

impl_basepoint_table_conversions!{LHS = EdwardsBasepointTableRadix64, RHS = EdwardsBasepointTableRadix128}
impl_basepoint_table_conversions!{LHS = EdwardsBasepointTableRadix64, RHS = EdwardsBasepointTableRadix256}

impl_basepoint_table_conversions!{LHS = EdwardsBasepointTableRadix128, RHS = EdwardsBasepointTableRadix256}

impl EdwardsPoint {
    /// Multiply by the cofactor: return \\([8]P\\).
    pub fn mul_by_cofactor(&self) -> EdwardsPoint {
        self.mul_by_pow_2(3)
    }

    /// Compute \\([2\^k] P \\) by successive doublings. Requires \\( k > 0 \\).
    pub(crate) fn mul_by_pow_2(&self, k: u32) -> EdwardsPoint {
        debug_assert!( k > 0 );
        let mut r: CompletedPoint;
        let mut s = self.to_projective();
        for _ in 0..(k-1) {
            r = s.double(); s = r.to_projective();
        }
        // Unroll last iteration so we can go directly to_extended()
        s.double().to_extended()
    }

    /// Determine if this point is of small order.
    ///
    /// # Return
    ///
    /// * `true` if `self` is in the torsion subgroup \\( \mathcal E[8] \\);
    /// * `false` if `self` is not in the torsion subgroup \\( \mathcal E[8] \\).
    ///
    /// # Example
    ///
    /// ```
    /// use curve25519_dalek::constants;
    ///
    /// // Generator of the prime-order subgroup
    /// let P = constants::ED25519_BASEPOINT_POINT;
    /// // Generator of the torsion subgroup
    /// let Q = constants::EIGHT_TORSION[1];
    ///
    /// // P has large order
    /// assert_eq!(P.is_small_order(), false);
    ///
    /// // Q has small order
    /// assert_eq!(Q.is_small_order(), true);
    /// ```
    pub fn is_small_order(&self) -> bool {
        self.mul_by_cofactor().is_identity()
    }

    /// Determine if this point is “torsion-free”, i.e., is contained in
    /// the prime-order subgroup.
    ///
    /// # Return
    ///
    /// * `true` if `self` has zero torsion component and is in the
    /// prime-order subgroup;
    /// * `false` if `self` has a nonzero torsion component and is not
    /// in the prime-order subgroup.
    ///
    /// # Example
    ///
    /// ```
    /// use curve25519_dalek::constants;
    ///
    /// // Generator of the prime-order subgroup
    /// let P = constants::ED25519_BASEPOINT_POINT;
    /// // Generator of the torsion subgroup
    /// let Q = constants::EIGHT_TORSION[1];
    ///
    /// // P is torsion-free
    /// assert_eq!(P.is_torsion_free(), true);
    ///
    /// // P + Q is not torsion-free
    /// assert_eq!((P+Q).is_torsion_free(), false);
    /// ```
    pub fn is_torsion_free(&self) -> bool {
        (self * constants::BASEPOINT_ORDER).is_identity()
    }
}

// ------------------------------------------------------------------------
// Debug traits
// ------------------------------------------------------------------------

impl Debug for EdwardsPoint {
    fn fmt(&self, f: &mut ::core::fmt::Formatter) -> ::core::fmt::Result {
        write!(f, "EdwardsPoint{{\n\tX: {:?},\n\tY: {:?},\n\tZ: {:?},\n\tT: {:?}\n}}",
               &self.X, &self.Y, &self.Z, &self.T)
    }
}

// ------------------------------------------------------------------------
// Tests
// ------------------------------------------------------------------------

#[cfg(test)]
mod test {
    use field::FieldElement;
    use scalar::Scalar;
    use subtle::ConditionallySelectable;
    use constants;
    use super::*;

    /// X coordinate of the basepoint.
    /// = 15112221349535400772501151409588531511454012693041857206046113283949847762202
    static BASE_X_COORD_BYTES: [u8; 32] =
        [0x1a, 0xd5, 0x25, 0x8f, 0x60, 0x2d, 0x56, 0xc9, 0xb2, 0xa7, 0x25, 0x95, 0x60, 0xc7, 0x2c, 0x69,
         0x5c, 0xdc, 0xd6, 0xfd, 0x31, 0xe2, 0xa4, 0xc0, 0xfe, 0x53, 0x6e, 0xcd, 0xd3, 0x36, 0x69, 0x21];

    /// Compressed Edwards Y form of 2*basepoint.
    static BASE2_CMPRSSD: CompressedEdwardsY =
        CompressedEdwardsY([0xc9, 0xa3, 0xf8, 0x6a, 0xae, 0x46, 0x5f, 0xe,
                            0x56, 0x51, 0x38, 0x64, 0x51, 0x0f, 0x39, 0x97,
                            0x56, 0x1f, 0xa2, 0xc9, 0xe8, 0x5e, 0xa2, 0x1d,
                            0xc2, 0x29, 0x23, 0x09, 0xf3, 0xcd, 0x60, 0x22]);

    /// Compressed Edwards Y form of 16*basepoint.
    static BASE16_CMPRSSD: CompressedEdwardsY =
        CompressedEdwardsY([0xeb, 0x27, 0x67, 0xc1, 0x37, 0xab, 0x7a, 0xd8,
                            0x27, 0x9c, 0x07, 0x8e, 0xff, 0x11, 0x6a, 0xb0,
                            0x78, 0x6e, 0xad, 0x3a, 0x2e, 0x0f, 0x98, 0x9f,
                            0x72, 0xc3, 0x7f, 0x82, 0xf2, 0x96, 0x96, 0x70]);

    /// 4493907448824000747700850167940867464579944529806937181821189941592931634714
    pub static A_SCALAR: Scalar = Scalar{
        bytes: [
            0x1a, 0x0e, 0x97, 0x8a, 0x90, 0xf6, 0x62, 0x2d,
            0x37, 0x47, 0x02, 0x3f, 0x8a, 0xd8, 0x26, 0x4d,
            0xa7, 0x58, 0xaa, 0x1b, 0x88, 0xe0, 0x40, 0xd1,
            0x58, 0x9e, 0x7b, 0x7f, 0x23, 0x76, 0xef, 0x09,
        ],
    };

    /// 2506056684125797857694181776241676200180934651973138769173342316833279714961
    pub static B_SCALAR: Scalar = Scalar{
        bytes: [
            0x91, 0x26, 0x7a, 0xcf, 0x25, 0xc2, 0x09, 0x1b,
            0xa2, 0x17, 0x74, 0x7b, 0x66, 0xf0, 0xb3, 0x2e,
            0x9d, 0xf2, 0xa5, 0x67, 0x41, 0xcf, 0xda, 0xc4,
            0x56, 0xa7, 0xd4, 0xaa, 0xb8, 0x60, 0x8a, 0x05,
        ],
    };

    /// A_SCALAR * basepoint, computed with ed25519.py
    pub static A_TIMES_BASEPOINT: CompressedEdwardsY = CompressedEdwardsY([
        0xea, 0x27, 0xe2, 0x60, 0x53, 0xdf, 0x1b, 0x59,
        0x56, 0xf1, 0x4d, 0x5d, 0xec, 0x3c, 0x34, 0xc3,
        0x84, 0xa2, 0x69, 0xb7, 0x4c, 0xc3, 0x80, 0x3e,
        0xa8, 0xe2, 0xe7, 0xc9, 0x42, 0x5e, 0x40, 0xa5]);

    /// A_SCALAR * (A_TIMES_BASEPOINT) + B_SCALAR * BASEPOINT
    /// computed with ed25519.py
    static DOUBLE_SCALAR_MULT_RESULT: CompressedEdwardsY = CompressedEdwardsY([
        0x7d, 0xfd, 0x6c, 0x45, 0xaf, 0x6d, 0x6e, 0x0e,
        0xba, 0x20, 0x37, 0x1a, 0x23, 0x64, 0x59, 0xc4,
        0xc0, 0x46, 0x83, 0x43, 0xde, 0x70, 0x4b, 0x85,
        0x09, 0x6f, 0xfe, 0x35, 0x4f, 0x13, 0x2b, 0x42]);

    /// Test round-trip decompression for the basepoint.
    #[test]
    fn basepoint_decompression_compression() {
        let base_X = FieldElement::from_bytes(&BASE_X_COORD_BYTES);
        let bp = constants::ED25519_BASEPOINT_COMPRESSED.decompress().unwrap();
        assert!(bp.is_valid());
        // Check that decompression actually gives the correct X coordinate
        assert_eq!(base_X, bp.X);
        assert_eq!(bp.compress(), constants::ED25519_BASEPOINT_COMPRESSED);
    }

    /// Test sign handling in decompression
    #[test]
    fn decompression_sign_handling() {
        // Manually set the high bit of the last byte to flip the sign
        let mut minus_basepoint_bytes = constants::ED25519_BASEPOINT_COMPRESSED.as_bytes().clone();
        minus_basepoint_bytes[31] |= 1 << 7;
        let minus_basepoint = CompressedEdwardsY(minus_basepoint_bytes)
                              .decompress().unwrap();
        // Test projective coordinates exactly since we know they should
        // only differ by a flipped sign.
        assert_eq!(minus_basepoint.X, -(&constants::ED25519_BASEPOINT_POINT.X));
        assert_eq!(minus_basepoint.Y,    constants::ED25519_BASEPOINT_POINT.Y);
        assert_eq!(minus_basepoint.Z,    constants::ED25519_BASEPOINT_POINT.Z);
        assert_eq!(minus_basepoint.T, -(&constants::ED25519_BASEPOINT_POINT.T));
    }

    /// Test that computing 1*basepoint gives the correct basepoint.
    #[test]
    fn basepoint_mult_one_vs_basepoint() {
        let bp = &constants::ED25519_BASEPOINT_TABLE * &Scalar::one();
        let compressed = bp.compress();
        assert_eq!(compressed, constants::ED25519_BASEPOINT_COMPRESSED);
    }

    /// Test that `EdwardsBasepointTable::basepoint()` gives the correct basepoint.
    #[test]
    fn basepoint_table_basepoint_function_correct() {
        let bp = constants::ED25519_BASEPOINT_TABLE.basepoint();
        assert_eq!(bp.compress(), constants::ED25519_BASEPOINT_COMPRESSED);
    }

    /// Test `impl Add<EdwardsPoint> for EdwardsPoint`
    /// using basepoint + basepoint versus the 2*basepoint constant.
    #[test]
    fn basepoint_plus_basepoint_vs_basepoint2() {
        let bp = constants::ED25519_BASEPOINT_POINT;
        let bp_added = &bp + &bp;
        assert_eq!(bp_added.compress(), BASE2_CMPRSSD);
    }

    /// Test `impl Add<ProjectiveNielsPoint> for EdwardsPoint`
    /// using the basepoint, basepoint2 constants
    #[test]
    fn basepoint_plus_basepoint_projective_niels_vs_basepoint2() {
        let bp = constants::ED25519_BASEPOINT_POINT;
        let bp_added = (&bp + &bp.to_projective_niels()).to_extended();
        assert_eq!(bp_added.compress(), BASE2_CMPRSSD);
    }

    /// Test `impl Add<AffineNielsPoint> for EdwardsPoint`
    /// using the basepoint, basepoint2 constants
    #[test]
    fn basepoint_plus_basepoint_affine_niels_vs_basepoint2() {
        let bp = constants::ED25519_BASEPOINT_POINT;
        let bp_affine_niels = bp.to_affine_niels();
        let bp_added = (&bp + &bp_affine_niels).to_extended();
        assert_eq!(bp_added.compress(), BASE2_CMPRSSD);
    }

    /// Check that equality of `EdwardsPoints` handles projective
    /// coordinates correctly.
    #[test]
    fn extended_point_equality_handles_scaling() {
        let mut two_bytes = [0u8; 32]; two_bytes[0] = 2;
        let id1 = EdwardsPoint::identity();
        let id2 = EdwardsPoint{
            X: FieldElement::zero(),
            Y: FieldElement::from_bytes(&two_bytes),
            Z: FieldElement::from_bytes(&two_bytes),
            T: FieldElement::zero()
        };
        assert_eq!(id1.ct_eq(&id2).unwrap_u8(), 1u8);
    }

    /// Sanity check for conversion to precomputed points
    #[test]
    fn to_affine_niels_clears_denominators() {
        // construct a point as aB so it has denominators (ie. Z != 1)
        let aB = &constants::ED25519_BASEPOINT_TABLE * &A_SCALAR;
        let aB_affine_niels = aB.to_affine_niels();
        let also_aB = (&EdwardsPoint::identity() + &aB_affine_niels).to_extended();
        assert_eq!(     aB.compress(),
                   also_aB.compress());
    }

    /// Test basepoint_mult versus a known scalar multiple from ed25519.py
    #[test]
    fn basepoint_mult_vs_ed25519py() {
        let aB = &constants::ED25519_BASEPOINT_TABLE * &A_SCALAR;
        assert_eq!(aB.compress(), A_TIMES_BASEPOINT);
    }

    /// Test that multiplication by the basepoint order kills the basepoint
    #[test]
    fn basepoint_mult_by_basepoint_order() {
        let B = &constants::ED25519_BASEPOINT_TABLE;
        let should_be_id = B * &constants::BASEPOINT_ORDER;
        assert!(should_be_id.is_identity());
    }

    /// Test precomputed basepoint mult
    #[test]
    fn test_precomputed_basepoint_mult() {
        let aB_1 = &constants::ED25519_BASEPOINT_TABLE * &A_SCALAR;
        let aB_2 = &constants::ED25519_BASEPOINT_POINT * &A_SCALAR;
        assert_eq!(aB_1.compress(), aB_2.compress());
    }

    /// Test scalar_mul versus a known scalar multiple from ed25519.py
    #[test]
    fn scalar_mul_vs_ed25519py() {
        let aB = &constants::ED25519_BASEPOINT_POINT * &A_SCALAR;
        assert_eq!(aB.compress(), A_TIMES_BASEPOINT);
    }

    /// Test basepoint.double() versus the 2*basepoint constant.
    #[test]
    fn basepoint_double_vs_basepoint2() {
        assert_eq!(constants::ED25519_BASEPOINT_POINT.double().compress(),
                   BASE2_CMPRSSD);
    }

    /// Test that computing 2*basepoint is the same as basepoint.double()
    #[test]
    fn basepoint_mult_two_vs_basepoint2() {
        let two = Scalar::from(2u64);
        let bp2 = &constants::ED25519_BASEPOINT_TABLE * &two;
        assert_eq!(bp2.compress(), BASE2_CMPRSSD);
    }

    /// Test that all the basepoint table types compute the same results.
    #[test]
    fn basepoint_tables() {
        let P = &constants::ED25519_BASEPOINT_POINT;
        let a = A_SCALAR;

        let table_radix16 = EdwardsBasepointTableRadix16::create(&P);
        let table_radix32 = EdwardsBasepointTableRadix32::create(&P);
        let table_radix64 = EdwardsBasepointTableRadix64::create(&P);
        let table_radix128 = EdwardsBasepointTableRadix128::create(&P);
        let table_radix256 = EdwardsBasepointTableRadix256::create(&P);

        let aP = (&constants::ED25519_BASEPOINT_TABLE * &a).compress();
        let aP16 = (&table_radix16 * &a).compress();
        let aP32 = (&table_radix32 * &a).compress();
        let aP64 = (&table_radix64 * &a).compress();
        let aP128 = (&table_radix128 * &a).compress();
        let aP256 = (&table_radix256 * &a).compress();

        assert_eq!(aP, aP16);
        assert_eq!(aP16, aP32);
        assert_eq!(aP32, aP64);
        assert_eq!(aP64, aP128);
        assert_eq!(aP128, aP256);
    }

    // Check a unreduced scalar multiplication by the basepoint tables.
    #[test]
    fn basepoint_tables_unreduced_scalar() {
        let P = &constants::ED25519_BASEPOINT_POINT;
        let a = Scalar::from_bits([
            0xFF, 0xFF, 0xFF, 0xFF, 0xFF, 0xFF, 0xFF, 0xFF,
            0xFF, 0xFF, 0xFF, 0xFF, 0xFF, 0xFF, 0xFF, 0xFF,
            0xFF, 0xFF, 0xFF, 0xFF, 0xFF, 0xFF, 0xFF, 0xFF,
            0xFF, 0xFF, 0xFF, 0xFF, 0xFF, 0xFF, 0xFF, 0xFF,
        ]);

        let table_radix16 = EdwardsBasepointTableRadix16::create(&P);
        let table_radix32 = EdwardsBasepointTableRadix32::create(&P);
        let table_radix64 = EdwardsBasepointTableRadix64::create(&P);
        let table_radix128 = EdwardsBasepointTableRadix128::create(&P);
        let table_radix256 = EdwardsBasepointTableRadix256::create(&P);

        let aP = (&constants::ED25519_BASEPOINT_TABLE * &a).compress();
        let aP16 = (&table_radix16 * &a).compress();
        let aP32 = (&table_radix32 * &a).compress();
        let aP64 = (&table_radix64 * &a).compress();
        let aP128 = (&table_radix128 * &a).compress();
        let aP256 = (&table_radix256 * &a).compress();

        assert_eq!(aP, aP16);
        assert_eq!(aP16, aP32);
        assert_eq!(aP32, aP64);
        assert_eq!(aP64, aP128);
        assert_eq!(aP128, aP256);
    }

    /// Check that converting to projective and then back to extended round-trips.
    #[test]
    fn basepoint_projective_extended_round_trip() {
        assert_eq!(constants::ED25519_BASEPOINT_POINT
                       .to_projective().to_extended().compress(),
                   constants::ED25519_BASEPOINT_COMPRESSED);
    }

    /// Test computing 16*basepoint vs mul_by_pow_2(4)
    #[test]
    fn basepoint16_vs_mul_by_pow_2_4() {
        let bp16 = constants::ED25519_BASEPOINT_POINT.mul_by_pow_2(4);
        assert_eq!(bp16.compress(), BASE16_CMPRSSD);
    }

    #[test]
    fn impl_sum() {

        // Test that sum works for non-empty iterators
        let BASE = constants::ED25519_BASEPOINT_POINT;

        let s1 = Scalar::from(999u64);
        let P1 = &BASE * &s1;

        let s2 = Scalar::from(333u64);
        let P2 = &BASE * &s2;

        let vec = vec![P1.clone(), P2.clone()];
        let sum: EdwardsPoint = vec.iter().sum();

        assert_eq!(sum, P1 + P2);

        // Test that sum works for the empty iterator
        let empty_vector: Vec<EdwardsPoint> = vec![];
        let sum: EdwardsPoint = empty_vector.iter().sum();

        assert_eq!(sum, EdwardsPoint::identity());

        // Test that sum works on owning iterators
        let s = Scalar::from(2u64);
        let mapped = vec.iter().map(|x| x * s);
        let sum: EdwardsPoint = mapped.sum();

        assert_eq!(sum, &P1 * &s + &P2 * &s);
      }


    /// Test that the conditional assignment trait works for AffineNielsPoints.
    #[test]
    fn conditional_assign_for_affine_niels_point() {
        let id     = AffineNielsPoint::identity();
        let mut p1 = AffineNielsPoint::identity();
        let bp     = constants::ED25519_BASEPOINT_POINT.to_affine_niels();

        p1.conditional_assign(&bp, Choice::from(0));
        assert_eq!(p1, id);
        p1.conditional_assign(&bp, Choice::from(1));
        assert_eq!(p1, bp);
    }

    #[test]
    fn is_small_order() {
        // The basepoint has large prime order
        assert!(!constants::ED25519_BASEPOINT_POINT.is_small_order());
        // constants::EIGHT_TORSION has all points of small order.
        for torsion_point in &constants::EIGHT_TORSION {
            assert!(torsion_point.is_small_order());
        }
    }

    #[test]
    fn compressed_identity() {
        assert_eq!(EdwardsPoint::identity().compress(),
                   CompressedEdwardsY::identity());
    }

    #[test]
    fn is_identity() {
        assert!(   EdwardsPoint::identity().is_identity());
        assert!(!constants::ED25519_BASEPOINT_POINT.is_identity());
    }

    /// Rust's debug builds have overflow and underflow trapping,
    /// and enable `debug_assert!()`.  This performs many scalar
    /// multiplications to attempt to trigger possible overflows etc.
    ///
    /// For instance, the `u64` `Mul` implementation for
    /// `FieldElements` requires the input `Limb`s to be bounded by
    /// 2^54, but we cannot enforce this dynamically at runtime, or
    /// statically at compile time (until Rust gets type-level
    /// integers, at which point we can encode "bits of headroom" into
    /// the type system and prove correctness).
    #[test]
    fn monte_carlo_overflow_underflow_debug_assert_test() {
        let mut P = constants::ED25519_BASEPOINT_POINT;
        // N.B. each scalar_mul does 1407 field mults, 1024 field squarings,
        // so this does ~ 1M of each operation.
        for _ in 0..1_000 {
            P *= &A_SCALAR;
        }
    }

    #[test]
    fn scalarmult_extended_point_works_both_ways() {
        let G: EdwardsPoint = constants::ED25519_BASEPOINT_POINT;
        let s: Scalar = A_SCALAR;

        let P1 = &G * &s;
        let P2 = &s * &G;

        assert!(P1.compress().to_bytes() == P2.compress().to_bytes());
    }

    // A single iteration of a consistency check for MSM.
    fn multiscalar_consistency_iter(n: usize) {
        use core::iter;
        let mut rng = rand::thread_rng();

        // Construct random coefficients x0, ..., x_{n-1},
        // followed by some extra hardcoded ones.
        let xs = (0..n)
            .map(|_| Scalar::random(&mut rng))
            // The largest scalar allowed by the type system, 2^255-1
            .chain(iter::once(Scalar::from_bits([0xff; 32])))
            .collect::<Vec<_>>();
        let check = xs.iter()
            .map(|xi| xi * xi)
            .sum::<Scalar>();

        // Construct points G_i = x_i * B
        let Gs = xs.iter()
            .map(|xi| xi * &constants::ED25519_BASEPOINT_TABLE)
            .collect::<Vec<_>>();

        // Compute H1 = <xs, Gs> (consttime)
        let H1 = EdwardsPoint::multiscalar_mul(&xs, &Gs);
        // Compute H2 = <xs, Gs> (vartime)
        let H2 = EdwardsPoint::vartime_multiscalar_mul(&xs, &Gs);
        // Compute H3 = <xs, Gs> = sum(xi^2) * B
        let H3 = &check * &constants::ED25519_BASEPOINT_TABLE;

        assert_eq!(H1, H3);
        assert_eq!(H2, H3);
    }

    // Use different multiscalar sizes to hit different internal
    // parameters.

    #[test]
    fn multiscalar_consistency_n_100() {
        let iters = 50;
        for _ in 0..iters {
            multiscalar_consistency_iter(100);
        }
    }

    #[test]
    fn multiscalar_consistency_n_250() {
        let iters = 50;
        for _ in 0..iters {
            multiscalar_consistency_iter(250);
        }
    }

    #[test]
    fn multiscalar_consistency_n_500() {
        let iters = 50;
        for _ in 0..iters {
            multiscalar_consistency_iter(500);
        }
    }

    #[test]
    fn multiscalar_consistency_n_1000() {
        let iters = 50;
        for _ in 0..iters {
            multiscalar_consistency_iter(1000);
        }
    }

    #[test]
    fn vartime_precomputed_vs_nonprecomputed_multiscalar() {
        let mut rng = rand::thread_rng();

        let B = &::constants::ED25519_BASEPOINT_TABLE;

        let static_scalars = (0..128)
            .map(|_| Scalar::random(&mut rng))
            .collect::<Vec<_>>();

        let dynamic_scalars = (0..128)
            .map(|_| Scalar::random(&mut rng))
            .collect::<Vec<_>>();

        let check_scalar: Scalar = static_scalars
            .iter()
            .chain(dynamic_scalars.iter())
            .map(|s| s * s)
            .sum();

        let static_points = static_scalars.iter().map(|s| s * B).collect::<Vec<_>>();
        let dynamic_points = dynamic_scalars.iter().map(|s| s * B).collect::<Vec<_>>();

        let precomputation = VartimeEdwardsPrecomputation::new(static_points.iter());

        let P = precomputation.vartime_mixed_multiscalar_mul(
            &static_scalars,
            &dynamic_scalars,
            &dynamic_points,
        );

        use traits::VartimeMultiscalarMul;
        let Q = EdwardsPoint::vartime_multiscalar_mul(
            static_scalars.iter().chain(dynamic_scalars.iter()),
            static_points.iter().chain(dynamic_points.iter()),
        );

        let R = &check_scalar * B;

        assert_eq!(P.compress(), R.compress());
        assert_eq!(Q.compress(), R.compress());
    }

    mod vartime {
        use super::super::*;
        use super::{A_SCALAR, B_SCALAR, A_TIMES_BASEPOINT, DOUBLE_SCALAR_MULT_RESULT};

        /// Test double_scalar_mul_vartime vs ed25519.py
        #[test]
        fn double_scalar_mul_basepoint_vs_ed25519py() {
            let A = A_TIMES_BASEPOINT.decompress().unwrap();
            let result = EdwardsPoint::vartime_double_scalar_mul_basepoint(&A_SCALAR, &A, &B_SCALAR);
            assert_eq!(result.compress(), DOUBLE_SCALAR_MULT_RESULT);
        }

        #[test]
        fn multiscalar_mul_vs_ed25519py() {
            let A = A_TIMES_BASEPOINT.decompress().unwrap();
            let result = EdwardsPoint::vartime_multiscalar_mul(
                &[A_SCALAR, B_SCALAR],
                &[A, constants::ED25519_BASEPOINT_POINT]
            );
            assert_eq!(result.compress(), DOUBLE_SCALAR_MULT_RESULT);
        }

        #[test]
        fn multiscalar_mul_vartime_vs_consttime() {
            let A = A_TIMES_BASEPOINT.decompress().unwrap();
            let result_vartime = EdwardsPoint::vartime_multiscalar_mul(
                &[A_SCALAR, B_SCALAR],
                &[A, constants::ED25519_BASEPOINT_POINT]
            );
            let result_consttime = EdwardsPoint::multiscalar_mul(
                &[A_SCALAR, B_SCALAR],
                &[A, constants::ED25519_BASEPOINT_POINT]
            );

            assert_eq!(result_vartime.compress(), result_consttime.compress());
        }
    }

    #[test]
    #[cfg(feature = "serde")]
    fn serde_bincode_basepoint_roundtrip() {
        use bincode;

        let encoded = bincode::serialize(&constants::ED25519_BASEPOINT_POINT).unwrap();
        let enc_compressed = bincode::serialize(&constants::ED25519_BASEPOINT_COMPRESSED).unwrap();
        assert_eq!(encoded, enc_compressed);

        // Check that the encoding is 32 bytes exactly
        assert_eq!(encoded.len(), 32);

        let dec_uncompressed: EdwardsPoint = bincode::deserialize(&encoded).unwrap();
        let dec_compressed: CompressedEdwardsY = bincode::deserialize(&encoded).unwrap();

        assert_eq!(dec_uncompressed, constants::ED25519_BASEPOINT_POINT);
        assert_eq!(dec_compressed, constants::ED25519_BASEPOINT_COMPRESSED);

        // Check that the encoding itself matches the usual one
        let raw_bytes = constants::ED25519_BASEPOINT_COMPRESSED.as_bytes();
        let bp: EdwardsPoint = bincode::deserialize(raw_bytes).unwrap();
        assert_eq!(bp, constants::ED25519_BASEPOINT_POINT);
    }
}<|MERGE_RESOLUTION|>--- conflicted
+++ resolved
@@ -801,12 +801,6 @@
         table
     }
 
-<<<<<<< HEAD
-impl EdwardsBasepointTable {
-    /// The computation uses Pippenger's algorithm, as described on
-    /// page 13 of the Ed25519 paper.  Write the scalar \\(a\\) in radix \\(16\\) with
-    /// coefficients in \\([-8,8)\\), i.e.,
-=======
     /// Get the basepoint for this table as an `EdwardsPoint`.
     fn basepoint(&self) -> $point {
         // self.0[0].select(1) = 1*(16^2)^0*B
@@ -823,7 +817,6 @@
     /// 2, with coefficients in \\([\frac{-w}{2},\frac{w}{2})\\), i.e.,
     /// $$
     ///     a = a\_0 + a\_1 w\^1 + \cdots + a\_{x} w\^{x},
->>>>>>> 77e78027
     /// $$
     /// with
     /// $$
